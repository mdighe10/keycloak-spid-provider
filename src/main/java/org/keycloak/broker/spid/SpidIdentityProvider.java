--- conflicted
+++ resolved
@@ -192,15 +192,6 @@
 
     private String getEntityId(UriInfo uriInfo, RealmModel realm) {
         String configEntityId = getConfig().getEntityId();
-<<<<<<< HEAD
-
-        if (configEntityId == null || configEntityId.isEmpty())
-            return UriBuilder.fromUri(uriInfo.getBaseUri()).path("realms").path(realm.getName()).build().toString();
-        else
-            return configEntityId;
-    }
-=======
->>>>>>> 3b8d6436
 
         if (configEntityId == null || configEntityId.isEmpty())
             return UriBuilder.fromUri(uriInfo.getBaseUri()).path("realms").path(realm.getName()).build().toString();
