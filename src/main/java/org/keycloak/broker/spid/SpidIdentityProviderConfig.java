/*
 * Copyright 2016 Red Hat, Inc. and/or its affiliates
 * and other contributors as indicated by the @author tags.
 *
 * Licensed under the Apache License, Version 2.0 (the "License");
 * you may not use this file except in compliance with the License.
 * You may obtain a copy of the License at
 *
 * http://www.apache.org/licenses/LICENSE-2.0
 *
 * Unless required by applicable law or agreed to in writing, software
 * distributed under the License is distributed on an "AS IS" BASIS,
 * WITHOUT WARRANTIES OR CONDITIONS OF ANY KIND, either express or implied.
 * See the License for the specific language governing permissions and
 * limitations under the License.
 */
package org.keycloak.broker.spid;

import static org.keycloak.common.util.UriUtils.checkUrl;

import org.keycloak.common.enums.SslRequired;
import org.keycloak.dom.saml.v2.protocol.AuthnContextComparisonType;
import org.keycloak.models.IdentityProviderModel;
import org.keycloak.models.KeycloakSession;
import org.keycloak.models.RealmModel;
import org.keycloak.protocol.saml.SamlPrincipalType;
import org.keycloak.saml.common.util.XmlKeyInfoKeyNameTransformer;

public class SpidIdentityProviderConfig extends IdentityProviderModel {

    public static final XmlKeyInfoKeyNameTransformer DEFAULT_XML_KEY_INFO_KEY_NAME_TRANSFORMER = XmlKeyInfoKeyNameTransformer.NONE;

    public static final String ENTITY_ID = "entityId";
    public static final String ADD_EXTENSIONS_ELEMENT_WITH_KEY_INFO = "addExtensionsElementWithKeyInfo";
    public static final String BACKCHANNEL_SUPPORTED = "backchannelSupported";
    public static final String ENCRYPTION_PUBLIC_KEY = "encryptionPublicKey";
    public static final String FORCE_AUTHN = "forceAuthn";
    public static final String NAME_ID_POLICY_FORMAT = "nameIDPolicyFormat";
    public static final String POST_BINDING_AUTHN_REQUEST = "postBindingAuthnRequest";
    public static final String POST_BINDING_LOGOUT = "postBindingLogout";
    public static final String POST_BINDING_RESPONSE = "postBindingResponse";
    public static final String SIGNATURE_ALGORITHM = "signatureAlgorithm";
    public static final String SIGNING_CERTIFICATE_KEY = "signingCertificate";
    public static final String SINGLE_LOGOUT_SERVICE_URL = "singleLogoutServiceUrl";
    public static final String SINGLE_SIGN_ON_SERVICE_URL = "singleSignOnServiceUrl";
    public static final String VALIDATE_SIGNATURE = "validateSignature";
    public static final String PRINCIPAL_TYPE = "principalType";
    public static final String PRINCIPAL_ATTRIBUTE = "principalAttribute";
    public static final String WANT_ASSERTIONS_ENCRYPTED = "wantAssertionsEncrypted";
    public static final String WANT_ASSERTIONS_SIGNED = "wantAssertionsSigned";
    public static final String WANT_AUTHN_REQUESTS_SIGNED = "wantAuthnRequestsSigned";
    public static final String XML_SIG_KEY_INFO_KEY_NAME_TRANSFORMER = "xmlSigKeyInfoKeyNameTransformer";
    public static final String ENABLED_FROM_METADATA  = "enabledFromMetadata";
    public static final String AUTHN_CONTEXT_COMPARISON_TYPE = "authnContextComparisonType";
    public static final String AUTHN_CONTEXT_CLASS_REFS = "authnContextClassRefs";
    public static final String AUTHN_CONTEXT_DECL_REFS = "authnContextDeclRefs";
    public static final String SIGN_SP_METADATA = "signSpMetadata";
    public static final String ATTRIBUTE_CONSUMING_SERVICE_INDEX = "attributeConsumingServiceIndex";
<<<<<<< HEAD
    public static final String ENTITY_ID = "entityId";
=======
    public static final String ATTRIBUTE_CONSUMING_SERVICE_NAMES = "attributeConsumingServiceNames";
    public static final String ORGANIZATION_NAMES = "organizationNames";
    public static final String ORGANIZATION_DISPLAY_NAMES = "organizationDisplayNames";
    public static final String ORGANIZATION_URLS = "organizationUrls";
>>>>>>> 3b8d6436

    public SpidIdentityProviderConfig(){
    }

    public SpidIdentityProviderConfig(IdentityProviderModel identityProviderModel) {
        super(identityProviderModel);
    }

    public String getEntityId() {
        return getConfig().get(ENTITY_ID);
    }

    public void setEntityId(String entityId) {
        getConfig().put(ENTITY_ID, entityId);
    }

    public String getSingleSignOnServiceUrl() {
        return getConfig().get(SINGLE_SIGN_ON_SERVICE_URL);
    }

    public void setSingleSignOnServiceUrl(String singleSignOnServiceUrl) {
        getConfig().put(SINGLE_SIGN_ON_SERVICE_URL, singleSignOnServiceUrl);
    }

    public String getSingleLogoutServiceUrl() {
        return getConfig().get(SINGLE_LOGOUT_SERVICE_URL);
    }

    public void setSingleLogoutServiceUrl(String singleLogoutServiceUrl) {
        getConfig().put(SINGLE_LOGOUT_SERVICE_URL, singleLogoutServiceUrl);
    }

    public boolean isValidateSignature() {
        return Boolean.valueOf(getConfig().get(VALIDATE_SIGNATURE));
    }

    public void setValidateSignature(boolean validateSignature) {
        getConfig().put(VALIDATE_SIGNATURE, String.valueOf(validateSignature));
    }

    public boolean isForceAuthn() {
        return Boolean.valueOf(getConfig().get(FORCE_AUTHN));
    }

    public void setForceAuthn(boolean forceAuthn) {
        getConfig().put(FORCE_AUTHN, String.valueOf(forceAuthn));
    }

    /**
     * @deprecated Prefer {@link #getSigningCertificates()}}
     * @param signingCertificate
     */
    public String getSigningCertificate() {
        return getConfig().get(SIGNING_CERTIFICATE_KEY);
    }

    /**
     * @deprecated Prefer {@link #addSigningCertificate(String)}}
     * @param signingCertificate
     */
    public void setSigningCertificate(String signingCertificate) {
        getConfig().put(SIGNING_CERTIFICATE_KEY, signingCertificate);
    }

    public void addSigningCertificate(String signingCertificate) {
        String crt = getConfig().get(SIGNING_CERTIFICATE_KEY);
        if (crt == null || crt.isEmpty()) {
            getConfig().put(SIGNING_CERTIFICATE_KEY, signingCertificate);
        } else {
            // Note that "," is not coding character per PEM format specification:
            // see https://tools.ietf.org/html/rfc1421, section 4.3.2.4 Step 4: Printable Encoding
            getConfig().put(SIGNING_CERTIFICATE_KEY, crt + "," + signingCertificate);
        }
    }

    public String[] getSigningCertificates() {
        String crt = getConfig().get(SIGNING_CERTIFICATE_KEY);
        if (crt == null || crt.isEmpty()) {
            return new String[] { };
        }
        // Note that "," is not coding character per PEM format specification:
        // see https://tools.ietf.org/html/rfc1421, section 4.3.2.4 Step 4: Printable Encoding
        return crt.split(",");
    }

    public String getNameIDPolicyFormat() {
        return getConfig().get(NAME_ID_POLICY_FORMAT);
    }

    public void setNameIDPolicyFormat(String nameIDPolicyFormat) {
        getConfig().put(NAME_ID_POLICY_FORMAT, nameIDPolicyFormat);
    }

    public boolean isWantAuthnRequestsSigned() {
        return Boolean.valueOf(getConfig().get(WANT_AUTHN_REQUESTS_SIGNED));
    }

    public void setWantAuthnRequestsSigned(boolean wantAuthnRequestsSigned) {
        getConfig().put(WANT_AUTHN_REQUESTS_SIGNED, String.valueOf(wantAuthnRequestsSigned));
    }

    public boolean isWantAssertionsSigned() {
        return Boolean.valueOf(getConfig().get(WANT_ASSERTIONS_SIGNED));
    }

    public void setWantAssertionsSigned(boolean wantAssertionsSigned) {
        getConfig().put(WANT_ASSERTIONS_SIGNED, String.valueOf(wantAssertionsSigned));
    }

    public boolean isWantAssertionsEncrypted() {
        return Boolean.valueOf(getConfig().get(WANT_ASSERTIONS_ENCRYPTED));
    }

    public void setWantAssertionsEncrypted(boolean wantAssertionsEncrypted) {
        getConfig().put(WANT_ASSERTIONS_ENCRYPTED, String.valueOf(wantAssertionsEncrypted));
    }

    public boolean isAddExtensionsElementWithKeyInfo() {
        return Boolean.valueOf(getConfig().get(ADD_EXTENSIONS_ELEMENT_WITH_KEY_INFO));
    }

    public void setAddExtensionsElementWithKeyInfo(boolean addExtensionsElementWithKeyInfo) {
        getConfig().put(ADD_EXTENSIONS_ELEMENT_WITH_KEY_INFO, String.valueOf(addExtensionsElementWithKeyInfo));
    }

    public String getSignatureAlgorithm() {
        return getConfig().get(SIGNATURE_ALGORITHM);
    }

    public void setSignatureAlgorithm(String signatureAlgorithm) {
        getConfig().put(SIGNATURE_ALGORITHM, signatureAlgorithm);
    }

    public String getEncryptionPublicKey() {
        return getConfig().get(ENCRYPTION_PUBLIC_KEY);
    }

    public void setEncryptionPublicKey(String encryptionPublicKey) {
        getConfig().put(ENCRYPTION_PUBLIC_KEY, encryptionPublicKey);
    }

    public boolean isPostBindingAuthnRequest() {
        return Boolean.valueOf(getConfig().get(POST_BINDING_AUTHN_REQUEST));
    }

    public void setPostBindingAuthnRequest(boolean postBindingAuthnRequest) {
        getConfig().put(POST_BINDING_AUTHN_REQUEST, String.valueOf(postBindingAuthnRequest));
    }

    public boolean isPostBindingResponse() {
        return Boolean.valueOf(getConfig().get(POST_BINDING_RESPONSE));
    }

    public void setPostBindingResponse(boolean postBindingResponse) {
        getConfig().put(POST_BINDING_RESPONSE, String.valueOf(postBindingResponse));
    }

    public boolean isPostBindingLogout() {
        String postBindingLogout = getConfig().get(POST_BINDING_LOGOUT);
        if (postBindingLogout == null) {
            // To maintain unchanged behavior when adding this field, we set the inital value to equal that
            // of the binding for the response:
            return isPostBindingResponse();
        }
        return Boolean.valueOf(postBindingLogout);
    }

    public void setPostBindingLogout(boolean postBindingLogout) {
        getConfig().put(POST_BINDING_LOGOUT, String.valueOf(postBindingLogout));
    }

    public boolean isBackchannelSupported() {
        return Boolean.valueOf(getConfig().get(BACKCHANNEL_SUPPORTED));
    }

    public void setBackchannelSupported(boolean backchannel) {
        getConfig().put(BACKCHANNEL_SUPPORTED, String.valueOf(backchannel));
    }

    /**
     * Always returns non-{@code null} result.
     * @return Configured ransformer of {@link #DEFAULT_XML_KEY_INFO_KEY_NAME_TRANSFORMER} if not set.
     */
    public XmlKeyInfoKeyNameTransformer getXmlSigKeyInfoKeyNameTransformer() {
        return XmlKeyInfoKeyNameTransformer.from(getConfig().get(XML_SIG_KEY_INFO_KEY_NAME_TRANSFORMER), DEFAULT_XML_KEY_INFO_KEY_NAME_TRANSFORMER);
    }

    public void setXmlSigKeyInfoKeyNameTransformer(XmlKeyInfoKeyNameTransformer xmlSigKeyInfoKeyNameTransformer) {
        getConfig().put(XML_SIG_KEY_INFO_KEY_NAME_TRANSFORMER,
          xmlSigKeyInfoKeyNameTransformer == null
            ? null
            : xmlSigKeyInfoKeyNameTransformer.name());
    }

    public int getAllowedClockSkew() {
        int result = 0;
        String allowedClockSkew = getConfig().get(ALLOWED_CLOCK_SKEW);
        if (allowedClockSkew != null && !allowedClockSkew.isEmpty()) {
            try {
                result = Integer.parseInt(allowedClockSkew);
                if (result < 0) {
                    result = 0;
                }
            } catch (NumberFormatException e) {
                // ignore it and use 0
            }
        }
        return result;
    }

    public void setAllowedClockSkew(int allowedClockSkew) {
        if (allowedClockSkew < 0) {
            getConfig().remove(ALLOWED_CLOCK_SKEW);
        } else {
            getConfig().put(ALLOWED_CLOCK_SKEW, String.valueOf(allowedClockSkew));
        }
    }

    public SamlPrincipalType getPrincipalType() {
        return SamlPrincipalType.from(getConfig().get(PRINCIPAL_TYPE), SamlPrincipalType.SUBJECT);
    }

    public void setPrincipalType(SamlPrincipalType principalType) {
        getConfig().put(PRINCIPAL_TYPE,
            principalType == null
                ? null
                : principalType.name());
    }

    public String getPrincipalAttribute() {
        return getConfig().get(PRINCIPAL_ATTRIBUTE);
    }

    public void setPrincipalAttribute(String principalAttribute) {
        getConfig().put(PRINCIPAL_ATTRIBUTE, principalAttribute);
    }

    public boolean isEnabledFromMetadata() {
        return Boolean.valueOf(getConfig().get(ENABLED_FROM_METADATA ));
    }

    public void setEnabledFromMetadata(boolean enabled) {
        getConfig().put(ENABLED_FROM_METADATA , String.valueOf(enabled));
    }

    public AuthnContextComparisonType getAuthnContextComparisonType() {
        return AuthnContextComparisonType.fromValue(getConfig().getOrDefault(AUTHN_CONTEXT_COMPARISON_TYPE, AuthnContextComparisonType.EXACT.value()));
    }

    public void setAuthnContextComparisonType(AuthnContextComparisonType authnContextComparisonType) {
        getConfig().put(AUTHN_CONTEXT_COMPARISON_TYPE, authnContextComparisonType.value());
    }

    public String getAuthnContextClassRefs() {
        return getConfig().get(AUTHN_CONTEXT_CLASS_REFS);
    }

    public void setAuthnContextClassRefs(String authnContextClassRefs) {
        getConfig().put(AUTHN_CONTEXT_CLASS_REFS, authnContextClassRefs);
    }

    public String getAuthnContextDeclRefs() {
        return getConfig().get(AUTHN_CONTEXT_DECL_REFS);
    }

    public void setAuthnContextDeclRefs(String authnContextDeclRefs) {
        getConfig().put(AUTHN_CONTEXT_DECL_REFS, authnContextDeclRefs);
    }

    public boolean isSignSpMetadata() {
        return Boolean.valueOf(getConfig().get(SIGN_SP_METADATA));
    }

    public void setSignSpMetadata(boolean signSpMetadata) {
        getConfig().put(SIGN_SP_METADATA, String.valueOf(signSpMetadata));
    }

    public Integer getAttributeConsumingServiceIndex() {
        Integer result = null;
        String strAttributeConsumingServiceIndex = getConfig().get(ATTRIBUTE_CONSUMING_SERVICE_INDEX);
        if (strAttributeConsumingServiceIndex != null && !strAttributeConsumingServiceIndex.isEmpty()) {
            try {
                result = Integer.parseInt(strAttributeConsumingServiceIndex);
                if (result < 0) {
                    result = null;
                }
            } catch (NumberFormatException e) {
                // ignore it and use null
            }
        }
        return result;
    }

    public void setAttributeConsumingServiceIndex(Integer attributeConsumingServiceIndex) {
        if (attributeConsumingServiceIndex < 0) {
            getConfig().remove(ATTRIBUTE_CONSUMING_SERVICE_INDEX);
        } else {
            getConfig().put(ATTRIBUTE_CONSUMING_SERVICE_INDEX, String.valueOf(attributeConsumingServiceIndex));
        }
    }

<<<<<<< HEAD
    public String getEntityId() {
        return getConfig().get(ENTITY_ID);
    }

    public void setEntityId(String entityId) {
        getConfig().put(ENTITY_ID, entityId);
=======
    public String getAttributeConsumingServiceNames() {
        return getConfig().get(ATTRIBUTE_CONSUMING_SERVICE_NAMES);
    }

    public void setAttributeConsumingServiceNames(String attributeConsumingServiceNames) {
        getConfig().put(ATTRIBUTE_CONSUMING_SERVICE_NAMES, attributeConsumingServiceNames);
    }

    public String getOrganizationNames() {
        return getConfig().get(ORGANIZATION_NAMES);
    }

    public void setOrganizationNames(String organizationNames) {
        getConfig().put(ORGANIZATION_NAMES, organizationNames);
    }

    public String getOrganizationDisplayNames() {
        return getConfig().get(ORGANIZATION_DISPLAY_NAMES);
    }

    public void setOrganizationDisplayNames(String organizationDisplayNames) {
        getConfig().put(ORGANIZATION_DISPLAY_NAMES, organizationDisplayNames);
    }

    public String getOrganizationUrls() {
        return getConfig().get(ORGANIZATION_URLS);
    }

    public void setOrganizationUrls(String organizationUrls) {
        getConfig().put(ORGANIZATION_URLS, organizationUrls);
>>>>>>> 3b8d6436
    }

    @Override
    public void validate(RealmModel realm) {
        SslRequired sslRequired = realm.getSslRequired();

        checkUrl(sslRequired, getSingleLogoutServiceUrl(), SINGLE_LOGOUT_SERVICE_URL);
        checkUrl(sslRequired, getSingleSignOnServiceUrl(), SINGLE_SIGN_ON_SERVICE_URL);
    }
}<|MERGE_RESOLUTION|>--- conflicted
+++ resolved
@@ -56,14 +56,10 @@
     public static final String AUTHN_CONTEXT_DECL_REFS = "authnContextDeclRefs";
     public static final String SIGN_SP_METADATA = "signSpMetadata";
     public static final String ATTRIBUTE_CONSUMING_SERVICE_INDEX = "attributeConsumingServiceIndex";
-<<<<<<< HEAD
-    public static final String ENTITY_ID = "entityId";
-=======
     public static final String ATTRIBUTE_CONSUMING_SERVICE_NAMES = "attributeConsumingServiceNames";
     public static final String ORGANIZATION_NAMES = "organizationNames";
     public static final String ORGANIZATION_DISPLAY_NAMES = "organizationDisplayNames";
     public static final String ORGANIZATION_URLS = "organizationUrls";
->>>>>>> 3b8d6436
 
     public SpidIdentityProviderConfig(){
     }
@@ -365,14 +361,6 @@
         }
     }
 
-<<<<<<< HEAD
-    public String getEntityId() {
-        return getConfig().get(ENTITY_ID);
-    }
-
-    public void setEntityId(String entityId) {
-        getConfig().put(ENTITY_ID, entityId);
-=======
     public String getAttributeConsumingServiceNames() {
         return getConfig().get(ATTRIBUTE_CONSUMING_SERVICE_NAMES);
     }
@@ -403,7 +391,6 @@
 
     public void setOrganizationUrls(String organizationUrls) {
         getConfig().put(ORGANIZATION_URLS, organizationUrls);
->>>>>>> 3b8d6436
     }
 
     @Override
