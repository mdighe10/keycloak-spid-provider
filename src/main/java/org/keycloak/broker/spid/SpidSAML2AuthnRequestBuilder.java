/*
 * Copyright 2016 Red Hat, Inc. and/or its affiliates
 * and other contributors as indicated by the @author tags.
 *
 * Licensed under the Apache License, Version 2.0 (the "License");
 * you may not use this file except in compliance with the License.
 * You may obtain a copy of the License at
 *
 * http://www.apache.org/licenses/LICENSE-2.0
 *
 * Unless required by applicable law or agreed to in writing, software
 * distributed under the License is distributed on an "AS IS" BASIS,
 * WITHOUT WARRANTIES OR CONDITIONS OF ANY KIND, either express or implied.
 * See the License for the specific language governing permissions and
 * limitations under the License.
 */
package org.keycloak.broker.spid;

import org.keycloak.dom.saml.v2.assertion.NameIDType;
import org.keycloak.dom.saml.v2.assertion.SubjectType;
import org.keycloak.dom.saml.v2.protocol.AuthnRequestType;
import org.keycloak.dom.saml.v2.protocol.ExtensionsType;
import org.keycloak.dom.saml.v2.protocol.RequestedAuthnContextType;
import org.keycloak.saml.SAML2NameIDBuilder;
import org.keycloak.saml.SAML2NameIDPolicyBuilder;
import org.keycloak.saml.SAML2RequestedAuthnContextBuilder;
import org.keycloak.saml.SamlProtocolExtensionsAwareBuilder;
import org.keycloak.saml.processing.api.saml.v2.request.SAML2Request;
import org.keycloak.saml.processing.core.saml.v2.common.IDGenerator;
import org.keycloak.saml.processing.core.saml.v2.util.XMLTimeUtil;
import org.w3c.dom.Document;

import java.net.URI;
import java.util.LinkedList;
import java.util.List;

/**
 * @author pedroigor
 */
public class SpidSAML2AuthnRequestBuilder implements SamlProtocolExtensionsAwareBuilder<SpidSAML2AuthnRequestBuilder> {

    private final AuthnRequestType authnRequestType;
    protected String destination;
    protected NameIDType issuer;
    protected final List<NodeGenerator> extensions = new LinkedList<>();

    public SpidSAML2AuthnRequestBuilder destination(String destination) {
        this.destination = destination;
        return this;
    }

    public SpidSAML2AuthnRequestBuilder issuer(NameIDType issuer) {
        this.issuer = issuer;
        return this;
    }

    public SpidSAML2AuthnRequestBuilder issuer(String issuer) {
        return issuer(SAML2NameIDBuilder.value(issuer).build());
    }

    @Override
    public SpidSAML2AuthnRequestBuilder addExtension(NodeGenerator extension) {
        this.extensions.add(extension);
        return this;
    }

    public SpidSAML2AuthnRequestBuilder() {
        this.authnRequestType = new AuthnRequestType(IDGenerator.create("ID_"), XMLTimeUtil.getIssueInstant());
    }

    public SpidSAML2AuthnRequestBuilder assertionConsumerUrl(String assertionConsumerUrl) {
        this.authnRequestType.setAssertionConsumerServiceURL(URI.create(assertionConsumerUrl));
        return this;
    }

    public SpidSAML2AuthnRequestBuilder assertionConsumerUrl(URI assertionConsumerUrl) {
        this.authnRequestType.setAssertionConsumerServiceURL(assertionConsumerUrl);
        return this;
    }

    public SpidSAML2AuthnRequestBuilder attributeConsumingServiceIndex(Integer attributeConsumingServiceIndex) {
        this.authnRequestType.setAttributeConsumingServiceIndex(attributeConsumingServiceIndex);
        return this;
    }

    public SpidSAML2AuthnRequestBuilder forceAuthn(boolean forceAuthn) {
        this.authnRequestType.setForceAuthn(forceAuthn);
        return this;
    }

    public SpidSAML2AuthnRequestBuilder isPassive(boolean isPassive) {
        this.authnRequestType.setIsPassive(isPassive);
        return this;
    }

    public SpidSAML2AuthnRequestBuilder nameIdPolicy(SAML2NameIDPolicyBuilder nameIDPolicyBuilder) {
        this.authnRequestType.setNameIDPolicy(nameIDPolicyBuilder.build());
        return this;
    }

    public SpidSAML2AuthnRequestBuilder protocolBinding(String protocolBinding) {
        this.authnRequestType.setProtocolBinding(URI.create(protocolBinding));
        return this;
    }

    public SpidSAML2AuthnRequestBuilder subject(String subject) {
        String sanitizedSubject = subject != null ? subject.trim() : null;
        if (sanitizedSubject != null && !sanitizedSubject.isEmpty()) {
            this.authnRequestType.setSubject(createSubject(sanitizedSubject));
        }
        return this;
    }

    private SubjectType createSubject(String value) {
        NameIDType nameId = new NameIDType();
        nameId.setValue(value);
        nameId.setFormat(this.authnRequestType.getNameIDPolicy() != null ? this.authnRequestType.getNameIDPolicy().getFormat() : null);
        SubjectType subject = new SubjectType();
        SubjectType.STSubType subType = new SubjectType.STSubType();
        subType.addBaseID(nameId);
        subject.setSubType(subType);
        return subject;
    }

    public SpidSAML2AuthnRequestBuilder requestedAuthnContext(SAML2RequestedAuthnContextBuilder requestedAuthnContextBuilder) {
        RequestedAuthnContextType requestedAuthnContext = requestedAuthnContextBuilder.build();

        // Only emit the RequestedAuthnContext element if at least a ClassRef or a DeclRef is present
        if (!requestedAuthnContext.getAuthnContextClassRef().isEmpty() ||
            !requestedAuthnContext.getAuthnContextDeclRef().isEmpty())
            this.authnRequestType.setRequestedAuthnContext(requestedAuthnContext);

        return this;
    }

    public Document toDocument() {
        try {
            AuthnRequestType authnRequestType = createAuthnRequest();

            return new SAML2Request().convert(authnRequestType);
        } catch (Exception e) {
            throw new RuntimeException("Could not convert " + authnRequestType + " to a document.", e);
        }
    }

    public AuthnRequestType createAuthnRequest() {
        AuthnRequestType res = this.authnRequestType;
<<<<<<< HEAD
        NameIDType nameIDType = new NameIDType();
        nameIDType.setValue(this.issuer);

        // SPID: Aggiungi l'attributo NameQualifier all'elemento Issuer
        nameIDType.setNameQualifier(this.issuer);

        // SPID: Aggiungi l'attributo Format all'elemento Issuer
        nameIDType.setFormat(JBossSAMLURIConstants.NAMEID_FORMAT_ENTITY.getUri());

        // SPID: Aggiungi l'attributo AttributeConsumingServiceIndex con valore 1 
        // (deve essere lo stesso valore che SPMetadataDescriptor.getSPDescriptor assegna nel metadata)
        // res.setAttributeConsumingServiceIndex(1);

        res.setIssuer(nameIDType);
=======
>>>>>>> 3b8d6436

        res.setIssuer(issuer);
        res.setDestination(URI.create(this.destination));

        if (! this.extensions.isEmpty()) {
            ExtensionsType extensionsType = new ExtensionsType();
            for (NodeGenerator extension : this.extensions) {
                extensionsType.addExtension(extension);
            }
            res.setExtensions(extensionsType);
        }

        return res;
    }
}<|MERGE_RESOLUTION|>--- conflicted
+++ resolved
@@ -145,23 +145,6 @@
 
     public AuthnRequestType createAuthnRequest() {
         AuthnRequestType res = this.authnRequestType;
-<<<<<<< HEAD
-        NameIDType nameIDType = new NameIDType();
-        nameIDType.setValue(this.issuer);
-
-        // SPID: Aggiungi l'attributo NameQualifier all'elemento Issuer
-        nameIDType.setNameQualifier(this.issuer);
-
-        // SPID: Aggiungi l'attributo Format all'elemento Issuer
-        nameIDType.setFormat(JBossSAMLURIConstants.NAMEID_FORMAT_ENTITY.getUri());
-
-        // SPID: Aggiungi l'attributo AttributeConsumingServiceIndex con valore 1 
-        // (deve essere lo stesso valore che SPMetadataDescriptor.getSPDescriptor assegna nel metadata)
-        // res.setAttributeConsumingServiceIndex(1);
-
-        res.setIssuer(nameIDType);
-=======
->>>>>>> 3b8d6436
 
         res.setIssuer(issuer);
         res.setDestination(URI.create(this.destination));
