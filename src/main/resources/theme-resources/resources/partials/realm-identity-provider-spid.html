--- conflicted
+++ resolved
@@ -138,11 +138,7 @@
                 <div class="col-md-6">
                     <input kc-no-reserved-chars class="form-control" id="entityId" type="text" ng-model="identityProvider.config.entityId" required>
                 </div>
-<<<<<<< HEAD
-                <kc-tooltip>{{:: 'identity-provider.config.entity-id.tooltip' | translate}}</kc-tooltip>
-=======
                 <kc-tooltip>{{:: 'identity-provider.saml.entity-id.tooltip' | translate}}</kc-tooltip>
->>>>>>> 3b8d6436
             </div>
             <div class="form-group clearfix">
                 <label class="col-md-2 control-label" for="singleSignOnServiceUrl"><span class="required">*</span> {{:: 'single-signon-service-url' | translate}}</label>
