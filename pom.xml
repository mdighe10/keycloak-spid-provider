<?xml version="1.0" encoding="UTF-8"?>
<!--
  ~ Copyright 2015 Red Hat, Inc. and/or its affiliates.
  ~
  ~ Licensed under the Apache License version 2.0, available at http://www.apache.org/licenses/LICENSE-2.0
  -->
<project xmlns="http://maven.apache.org/POM/4.0.0" xmlns:xsi="http://www.w3.org/2001/XMLSchema-instance" xsi:schemaLocation="http://maven.apache.org/POM/4.0.0 http://maven.apache.org/xsd/maven-4.0.0.xsd">
    <modelVersion>4.0.0</modelVersion>
    <groupId>com.github.lscorcia</groupId>
    <artifactId>keycloak-spid-provider</artifactId>
    <version>1.0.4-SNAPSHOT</version>
    <packaging>jar</packaging>

    <name>Keycloak SPID Service Provider</name>
    <description>A Keycloak Service Provider for the Italian SPID Federation</description>
    <url>https://github.com/lscorcia/keycloak-spid-provider</url>

    <properties>
<<<<<<< HEAD
        <version.keycloak>12.0.0-SNAPSHOT</version.keycloak>
=======
        <version.keycloak>11.0.1</version.keycloak>
>>>>>>> 1922bc84
        <maven.compiler.source>1.8</maven.compiler.source>
        <maven.compiler.target>1.8</maven.compiler.target>
        <failOnMissingWebXml>false</failOnMissingWebXml>
        <project.build.sourceEncoding>UTF-8</project.build.sourceEncoding>
    </properties>

    <scm>
        <developerConnection>scm:git:https://github.com/lscorcia/keycloak-spid-provider.git</developerConnection>
        <tag>HEAD</tag>
    </scm>

    <dependencies>
        <dependency>
            <groupId>org.keycloak</groupId>
            <artifactId>keycloak-core</artifactId>
            <version>${version.keycloak}</version>
            <scope>provided</scope>
        </dependency>
        <dependency>
            <groupId>org.keycloak</groupId>
            <artifactId>keycloak-adapter-core</artifactId>
            <version>${version.keycloak}</version>
            <scope>provided</scope>
        </dependency>
        <dependency>
            <groupId>org.keycloak</groupId>
            <artifactId>keycloak-saml-core</artifactId>
            <version>${version.keycloak}</version>
            <scope>provided</scope>
        </dependency>
        <dependency>
            <groupId>org.keycloak</groupId>
            <artifactId>keycloak-saml-adapter-api-public</artifactId>
            <version>${version.keycloak}</version>
            <scope>provided</scope>
        </dependency>
        <dependency>
            <groupId>org.keycloak</groupId>
            <artifactId>keycloak-server-spi</artifactId>
            <version>${version.keycloak}</version>
            <scope>provided</scope>
        </dependency>
        <dependency>
            <groupId>org.keycloak</groupId>
            <artifactId>keycloak-server-spi-private</artifactId>
            <version>${version.keycloak}</version>
            <scope>provided</scope>
        </dependency>
        <dependency>
            <groupId>org.keycloak</groupId>
            <artifactId>keycloak-services</artifactId>
            <version>${version.keycloak}</version>
            <scope>provided</scope>
        </dependency>
        <dependency>
            <groupId>org.slf4j</groupId>
            <artifactId>slf4j-api</artifactId>
            <version>1.7.30</version>
        </dependency>
        <!-- https://mvnrepository.com/artifact/junit/junit -->
        <dependency>
            <groupId>junit</groupId>
            <artifactId>junit</artifactId>
            <version>4.12</version>
            <scope>test</scope>
        </dependency>

    </dependencies>

    <build>
        <finalName>spid-provider</finalName>
        <pluginManagement>
            <plugins>
                <plugin>
                    <groupId>com.spotify</groupId>
                    <artifactId>docker-maven-plugin</artifactId>
                    <version>0.4.13</version>
                    <configuration>
                        <imageName>keycloak-spid</imageName>
                        <dockerDirectory>docker</dockerDirectory>
                        <resources>
                            <resource>
                                <targetPath>/opt/jboss/keycloak/standalone/deployments</targetPath>
                                <directory>${project.build.directory}</directory>
                                <include>${project.build.finalName}.jar</include>
                            </resource>
                        </resources>
                    </configuration>
                </plugin>
                <plugin>
                    <groupId>org.apache.maven.plugins</groupId>
                    <artifactId>maven-release-plugin</artifactId>
                    <version>3.0.0-M1</version>
                    <configuration>
                        <autoVersionSubmodules>true</autoVersionSubmodules>
                        <tagNameFormat>@{project.version}</tagNameFormat>
                        <releaseProfiles>release</releaseProfiles>
                    </configuration>
                </plugin>
            </plugins>
        </pluginManagement>
    </build>
</project><|MERGE_RESOLUTION|>--- conflicted
+++ resolved
@@ -16,11 +16,7 @@
     <url>https://github.com/lscorcia/keycloak-spid-provider</url>
 
     <properties>
-<<<<<<< HEAD
         <version.keycloak>12.0.0-SNAPSHOT</version.keycloak>
-=======
-        <version.keycloak>11.0.1</version.keycloak>
->>>>>>> 1922bc84
         <maven.compiler.source>1.8</maven.compiler.source>
         <maven.compiler.target>1.8</maven.compiler.target>
         <failOnMissingWebXml>false</failOnMissingWebXml>
